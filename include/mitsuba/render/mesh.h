#pragma once

#include <mitsuba/render/interaction.h>
#include <mitsuba/render/shape.h>
#include <mitsuba/core/struct.h>
#include <mitsuba/core/transform.h>
#include <mitsuba/core/distr_1d.h>
#include <tbb/spin_mutex.h>
#include <unordered_map>

NAMESPACE_BEGIN(mitsuba)

template <typename Float, typename Spectrum>
class MTS_EXPORT_RENDER Mesh : public Shape<Float, Spectrum> {
public:
    MTS_IMPORT_TYPES()
    MTS_IMPORT_BASE(Shape, m_mesh)

    using InputFloat = float;
    using InputPoint3f  = Point<InputFloat, 3>;
    using InputVector2f = Vector<InputFloat, 2>;
    using InputVector3f = Vector<InputFloat, 3>;
    using InputNormal3f = Normal<InputFloat, 3>;

    using typename Base::ScalarSize;
    using typename Base::ScalarIndex;

    using FaceHolder   = std::unique_ptr<uint8_t[]>;
    using VertexHolder = std::unique_ptr<uint8_t[]>;

    /// Create a new mesh with the given vertex and face data structures
    Mesh(const std::string &name,
         Struct *vertex_struct, ScalarSize vertex_count,
         Struct *face_struct,   ScalarSize face_count);

    /// Create a new mesh from a blender mesh
    Mesh(const std::string &name,
        uintptr_t loop_tri_count, uintptr_t loop_tri_ptr,
        uintptr_t loop_ptr, uintptr_t vertex_count, uintptr_t vertex_ptr,
        uintptr_t poly_ptr, uintptr_t uv_ptr, uintptr_t col_ptr,
<<<<<<< HEAD
        short mat_nr, const Matrix4f &to_world);
=======
        short mat_nr, const ScalarMatrix4f &to_world);
>>>>>>> 86ec189a
    // =========================================================================
    //! @{ \name Accessors (vertices, faces, normals, etc)
    // =========================================================================

    /// Return the total number of vertices
    ScalarSize vertex_count() const { return m_vertex_count; }
    /// Return the total number of faces
    ScalarSize face_count() const { return m_face_count; }

    /// Return a \c Struct instance describing the contents of the vertex buffer
    const Struct *vertex_struct() const { return m_vertex_struct.get(); }
    /// Return a \c Struct instance describing the contents of the face buffer
    const Struct *face_struct() const { return m_face_struct.get(); }

    /// Return a pointer to the raw vertex buffer
    uint8_t *vertices() { return m_vertices.get(); }
    /// Const variant of \ref vertices.
    const uint8_t *vertices() const { return m_vertices.get(); }
    /// Const variant of \ref faces.
    uint8_t *faces() { return (uint8_t *) m_faces.get(); }
    /// Return a pointer to the raw face buffer
    const uint8_t *faces() const { return m_faces.get(); }

    /// Return a pointer (or packet of pointers) to a specific vertex
    template <typename Index, typename VertexPtr = replace_scalar_t<Index, uint8_t *>>
    MTS_INLINE VertexPtr vertex(const Index &index) {
        return VertexPtr(m_vertices.get()) + m_vertex_size * index;
    }

    /// Return a pointer (or packet of pointers) to a specific vertex (const version)
    template <typename Index, typename VertexPtr = replace_scalar_t<Index, const uint8_t *>>
    MTS_INLINE VertexPtr vertex(const Index &index) const {
        return VertexPtr(m_vertices.get()) + m_vertex_size * index;
    }

    /// Return a pointer (or packet of pointers) to a specific face
    template <typename Index, typename FacePtr = replace_scalar_t<Index, uint8_t *>>
    MTS_INLINE FacePtr face(const Index &index) {
        return FacePtr(m_faces.get()) + m_face_size * index;
    }

    /// Return a pointer (or packet of pointers) to a specific face (const version)
    template <typename Index, typename FacePtr = replace_scalar_t<Index, const uint8_t *>>
    MTS_INLINE FacePtr face(const Index &index) const {
        return FacePtr(m_faces.get()) + m_face_size * index;
    }

    /// Returns the face indices associated with triangle \c index
    template <typename Index>
    MTS_INLINE auto face_indices(Index index, mask_t<Index> active = true) const {
        using Index3 = Array<Index, 3>;
        using Result = uint32_array_t<Index3>;
        ENOKI_MARK_USED(active);

        if constexpr (!is_array_v<Index>) {
            return load<Result>(face(index));
        } else if constexpr (!is_cuda_array_v<Index>) {
            index *= m_face_size / ScalarSize(sizeof(ScalarIndex));
            return gather<Result, sizeof(ScalarIndex)>(
                m_faces.get(), Index3(index, index + 1u, index + 2u), active);
        }
#if defined(MTS_ENABLE_OPTIX)
        else {
            return gather<Result, sizeof(ScalarIndex)>(m_optix->faces, index, active);
        }
#endif
    }

    /// Returns the world-space position of the vertex with index \c index
    template <typename Index>
    MTS_INLINE auto vertex_position(Index index, mask_t<Index> active = true) const {
        using Index3 = Array<Index, 3>;
        using Result = Point<replace_scalar_t<Index, InputFloat>, 3>;
        ENOKI_MARK_USED(active);

        if constexpr (!is_array_v<Index>) {
            return load<Result>(vertex(index));
        } else if constexpr (!is_cuda_array_v<Index>) {
            index *= m_vertex_size / ScalarSize(sizeof(InputFloat));
            return gather<Result, sizeof(InputFloat)>(
                m_vertices.get(), Index3(index, index + 1u, index + 2u), active);
        }
#if defined(MTS_ENABLE_OPTIX)
        else {
            return gather<Result, sizeof(InputFloat)>(m_optix->vertex_positions, index, active);
        }
#endif
    }

    /// Returns the normal direction of the vertex with index \c index
    template <typename Index>
    MTS_INLINE auto vertex_normal(Index index, mask_t<Index> active = true) const {
        using Index3 = Array<Index, 3>;
        using Result = Normal<replace_scalar_t<Index, InputFloat>, 3>;
        ENOKI_MARK_USED(active);

        if constexpr (!is_array_v<Index>) {
            return load_unaligned<Result>(vertex(index) + m_normal_offset);
        } else if constexpr (!is_cuda_array_v<Index>) {
            index *= m_vertex_size / ScalarSize(sizeof(InputFloat));
            return gather<Result, sizeof(InputFloat)>(
                m_vertices.get() + m_normal_offset, Index3(index, index + 1u, index + 2u), active);
        }
#if defined(MTS_ENABLE_OPTIX)
        else {
            return gather<Result, sizeof(InputFloat)>(m_optix->vertex_normals, index, active);
        }
#endif
    }

    /// Returns the UV texture coordinates of the vertex with index \c index
    template <typename Index>
    MTS_INLINE auto vertex_texcoord(Index index, mask_t<Index> active = true) const {
        using Result = Point<replace_scalar_t<Index, InputFloat>, 2>;
        ENOKI_MARK_USED(active);

        if constexpr (!is_array_v<Index>) {
            return load_unaligned<Result>(vertex(index) + m_texcoord_offset);
        } else if constexpr (!is_cuda_array_v<Index>) {
            index *= m_vertex_size / ScalarSize(sizeof(InputFloat));
            return gather<Result, sizeof(InputFloat)>(
                m_vertices.get() + m_texcoord_offset, Array<Index, 2>(index, index + 1u), active);
        }
#if defined(MTS_ENABLE_OPTIX)
        else {
            return gather<Result, sizeof(InputFloat)>(m_optix->vertex_texcoords, index, active);
        }
#endif
    }

    /// Returns the surface area of the face with index \c index
    template <typename Index>
    auto face_area(Index index, mask_t<Index> active = true) const {
        auto fi = face_indices(index, active);

        auto p0 = vertex_position(fi[0], active),
             p1 = vertex_position(fi[1], active),
             p2 = vertex_position(fi[2], active);

        return .5f * norm(cross(p1 - p0, p2 - p0));
    }

    /// Does this mesh have per-vertex normals?
    bool has_vertex_normals() const { return m_normal_offset != 0; }

    /// Does this mesh have per-vertex texture coordinates?
    bool has_vertex_texcoords() const { return m_texcoord_offset != 0; }

    /// Does this mesh have per-vertex texture colors?
    bool has_vertex_colors() const { return m_color_offset != 0; }

    /// @}
    // =========================================================================

    /// Export mesh as a binary PLY file
    void write_ply(Stream *stream) const;

    /// Compute smooth vertex normals and replace the current normal values
    void recompute_vertex_normals();

    /// Recompute the bounding box (e.g. after modifying the vertex positions)
    void recompute_bbox();

    // =============================================================
    //! @{ \name Shape interface implementation
    // =============================================================

    virtual ScalarBoundingBox3f bbox() const override;

    virtual ScalarBoundingBox3f bbox(ScalarIndex index) const override;

    virtual ScalarBoundingBox3f bbox(ScalarIndex index,
                                     const ScalarBoundingBox3f &clip) const override;

    virtual ScalarSize primitive_count() const override;

    virtual ScalarFloat surface_area() const override;

    virtual PositionSample3f sample_position(Float time, const Point2f &sample,
                                             Mask active = true) const override;

    virtual Float pdf_position(const PositionSample3f &ps, Mask active = true) const override;

    virtual void fill_surface_interaction(const Ray3f &ray,
                                          const Float *cache,
                                          SurfaceInteraction3f &si,
                                          Mask active = true) const override;

    virtual std::pair<Vector3f, Vector3f>
    normal_derivative(const SurfaceInteraction3f &si,
                      bool shading_frame = true, Mask active = true) const override;

    /** \brief Ray-triangle intersection test
     *
     * Uses the algorithm by Moeller and Trumbore discussed at
     * <tt>http://www.acm.org/jgt/papers/MollerTrumbore97/code.html</tt>.
     *
     * \param index
     *    Index of the triangle to be intersected.
     * \param ray
     *    The ray segment to be used for the intersection query.
     * \return
     *    Returns an ordered tuple <tt>(mask, u, v, t)</tt>, where \c mask
     *    indicates whether an intersection was found, \c t contains the
     *    distance from the ray origin to the intersection point, and \c u and
     *    \c v contains the first two components of the intersection in
     *    barycentric coordinates
     */
    MTS_INLINE std::tuple<Mask, Float, Float, Float>
    ray_intersect_triangle(const ScalarIndex &index, const Ray3f &ray,
                           identity_t<Mask> active = true) const {
        auto fi = face_indices(index);

        Point3f p0 = vertex_position(fi[0]),
                p1 = vertex_position(fi[1]),
                p2 = vertex_position(fi[2]);

        Vector3f e1 = p1 - p0, e2 = p2 - p0;

        Vector3f pvec = cross(ray.d, e2);
        Float inv_det = rcp(dot(e1, pvec));

        Vector3f tvec = ray.o - p0;
        Float u = dot(tvec, pvec) * inv_det;
        active &= u >= 0.f && u <= 1.f;

        Vector3f qvec = cross(tvec, e1);
        Float v = dot(ray.d, qvec) * inv_det;
        active &= v >= 0.f && u + v <= 1.f;

        Float t = dot(e2, qvec) * inv_det;
        active &= t >= ray.mint && t <= ray.maxt;

        return { active, u, v, t };
    }

    void traverse(TraversalCallback *callback) override;

    void parameters_changed() override;

#if defined(MTS_ENABLE_EMBREE)
    /// Return the Embree version of this shape
    virtual RTCGeometry embree_geometry(RTCDevice device) const override;
#endif

#if defined(MTS_ENABLE_OPTIX)
    /// Return the OptiX version of this shape
    virtual RTgeometrytriangles optix_geometry(RTcontext context) override;
#endif

    /// @}
    // =========================================================================


    /// Return a human-readable string representation of the shape contents.
    virtual std::string to_string() const override;

protected:
    Mesh(const Properties &);
    inline Mesh() { m_mesh = true; }
    virtual ~Mesh();

    /**
     * \brief Build internal tables for sampling uniformly wrt. area.
     *
     * Computes the surface area and sets up \ref m_area_distribution.
     * Thread-safe, since it uses a mutex.
     */
    void area_distr_build();

    // Ensures that the sampling table are ready.
    ENOKI_INLINE void area_distr_ensure() const {
        if (unlikely(m_area_distr.empty()))
            const_cast<Mesh *>(this)->area_distr_build();
    }

    MTS_DECLARE_CLASS()
protected:
    VertexHolder m_vertices;
    FaceHolder m_faces;
    ScalarSize m_vertex_size = 0;
    ScalarSize m_face_size = 0;

    /// Byte offset of the normal data within the vertex buffer
    ScalarIndex m_normal_offset = 0;
    /// Byte offset of the texture coordinate data within the vertex buffer
    ScalarIndex m_texcoord_offset = 0;
    /// Byte offset of the color data within the vertex buffer
    ScalarIndex m_color_offset = 0;

    std::string m_name;
    ScalarBoundingBox3f m_bbox;
    ScalarTransform4f m_to_world;

    ScalarSize m_vertex_count = 0;
    ScalarSize m_face_count = 0;

    ref<Struct> m_vertex_struct;
    ref<Struct> m_face_struct;

#if defined(MTS_ENABLE_OPTIX)
    struct OptixData {
        /* GPU versions of the above */
        Point3u  faces;
        Point3f  vertex_positions;
        Normal3f vertex_normals;
        Point2f  vertex_texcoords;

        RTcontext context = nullptr;
        RTgeometrytriangles geometry = nullptr;
        RTbuffer faces_buf = nullptr;
        RTbuffer vertex_positions_buf = nullptr;
        RTbuffer vertex_normals_buf = nullptr;
        RTbuffer vertex_texcoords_buf = nullptr;
        bool ready = false;
    };

    std::unique_ptr<OptixData> m_optix;
#endif

    /// Flag that can be set by the user to disable loading/computation of vertex normals
    bool m_disable_vertex_normals = false;

    /* Surface area distribution -- generated on demand when \ref
       prepare_area_distr() is first called. */
    DiscreteDistribution<Float> m_area_distr;
    tbb::spin_mutex m_mutex;
};

MTS_EXTERN_CLASS_RENDER(Mesh)
NAMESPACE_END(mitsuba)

// -----------------------------------------------------------------------
//! @{ \name Enoki accessors for dynamic vectorization
// -----------------------------------------------------------------------

// Enable usage of array pointers for our types
ENOKI_CALL_SUPPORT_TEMPLATE_BEGIN(mitsuba::Mesh)
    ENOKI_CALL_SUPPORT_METHOD(fill_surface_interaction)
    ENOKI_CALL_SUPPORT_GETTER_TYPE(faces, m_faces, uint8_t*)
    ENOKI_CALL_SUPPORT_GETTER_TYPE(vertices, m_vertices, uint8_t*)
ENOKI_CALL_SUPPORT_TEMPLATE_END(mitsuba::Mesh)

//! @}
// -----------------------------------------------------------------------<|MERGE_RESOLUTION|>--- conflicted
+++ resolved
@@ -38,11 +38,7 @@
         uintptr_t loop_tri_count, uintptr_t loop_tri_ptr,
         uintptr_t loop_ptr, uintptr_t vertex_count, uintptr_t vertex_ptr,
         uintptr_t poly_ptr, uintptr_t uv_ptr, uintptr_t col_ptr,
-<<<<<<< HEAD
-        short mat_nr, const Matrix4f &to_world);
-=======
         short mat_nr, const ScalarMatrix4f &to_world);
->>>>>>> 86ec189a
     // =========================================================================
     //! @{ \name Accessors (vertices, faces, normals, etc)
     // =========================================================================
