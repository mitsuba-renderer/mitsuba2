set(MTS_PLUGIN_PREFIX "emitters")

<<<<<<< HEAD
add_plugin(area      area.cpp)
add_plugin(point     point.cpp)
add_plugin(constant  constant.cpp)
add_plugin(envmap    envmap.cpp)
add_plugin(sky       sky.cpp sunsky/skymodel.cpp)
=======
add_plugin(area        area.cpp)
add_plugin(point       point.cpp)
add_plugin(constant    constant.cpp)
add_plugin(envmap      envmap.cpp)
add_plugin(directional directional.cpp)
>>>>>>> 8b1c78d4

# Register the test directory
add_tests(${CMAKE_CURRENT_SOURCE_DIR}/tests)<|MERGE_RESOLUTION|>--- conflicted
+++ resolved
@@ -1,18 +1,11 @@
 set(MTS_PLUGIN_PREFIX "emitters")
 
-<<<<<<< HEAD
-add_plugin(area      area.cpp)
-add_plugin(point     point.cpp)
-add_plugin(constant  constant.cpp)
-add_plugin(envmap    envmap.cpp)
-add_plugin(sky       sky.cpp sunsky/skymodel.cpp)
-=======
 add_plugin(area        area.cpp)
 add_plugin(point       point.cpp)
 add_plugin(constant    constant.cpp)
 add_plugin(envmap      envmap.cpp)
 add_plugin(directional directional.cpp)
->>>>>>> 8b1c78d4
+add_plugin(sky         sky.cpp sunsky/skymodel.cpp)
 
 # Register the test directory
 add_tests(${CMAKE_CURRENT_SOURCE_DIR}/tests)