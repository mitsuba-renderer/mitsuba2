include_directories(
  ${HYPOTHESIS_INCLUDE_DIRS}
  ${PNG_INCLUDE_DIRS}
  ${PCG32_INCLUDE_DIRS}
  ${PUGIXML_INCLUDE_DIRS}
  ${ASMJIT_INCLUDE_DIRS}
  ${ZLIB_INCLUDE_DIR}
  ${OPENEXR_INCLUDE_DIRS}
)

add_definitions(
  ${PNG_DEFINES}
  -DMTS_BUILD_MODULE=MTS_MODULE_CORE
)

set(INC_DIR "../../include/mitsuba/core")

add_library(mitsuba-core-obj OBJECT
  ${INC_DIR}/../mitsuba.h
  ${INC_DIR}/fwd.h
  ${INC_DIR}/essentials.h
  ${INC_DIR}/platform.h
  ${INC_DIR}/variant.h
  ${INC_DIR}/vector.h
  ${INC_DIR}/transform.h
  ${INC_DIR}/atomic.h
  ${INC_DIR}/string.h
  ${INC_DIR}/frame.h
  ${INC_DIR}/hash.h
  ${INC_DIR}/jit.h

<<<<<<< HEAD
  appender.cpp         ${INC_DIR}/appender.h
  class.cpp            ${INC_DIR}/class.h
  filesystem.cpp       ${INC_DIR}/filesystem.h
  formatter.cpp        ${INC_DIR}/formatter.h
  logger.cpp           ${INC_DIR}/logger.h
  math.cpp             ${INC_DIR}/math.h
  object.cpp           ${INC_DIR}/object.h
  properties.cpp       ${INC_DIR}/properties.h
  thread.cpp           ${INC_DIR}/thread.h
  tls.cpp              ${INC_DIR}/tls.h
  util.cpp             ${INC_DIR}/util.h
  argparser.cpp        ${INC_DIR}/argparser.h
  xml.cpp              ${INC_DIR}/xml.h
  plugin.cpp           ${INC_DIR}/plugin.h
  fresolver.cpp        ${INC_DIR}/fresolver.h
  jit.cpp              ${INC_DIR}/jit.h
  struct.cpp           ${INC_DIR}/struct.h
  warp.cpp             ${INC_DIR}/warp.h
  warp_adapters.cpp    ${INC_DIR}/warp_adapters.h
=======
  appender.cpp     ${INC_DIR}/appender.h
  class.cpp        ${INC_DIR}/class.h
  filesystem.cpp   ${INC_DIR}/filesystem.h
  formatter.cpp    ${INC_DIR}/formatter.h
  logger.cpp       ${INC_DIR}/logger.h
  math.cpp         ${INC_DIR}/math.h
  object.cpp       ${INC_DIR}/object.h
  properties.cpp   ${INC_DIR}/properties.h
  thread.cpp       ${INC_DIR}/thread.h
  tls.cpp          ${INC_DIR}/tls.h
  util.cpp         ${INC_DIR}/util.h
  argparser.cpp    ${INC_DIR}/argparser.h
  xml.cpp          ${INC_DIR}/xml.h
  plugin.cpp       ${INC_DIR}/plugin.h
  fresolver.cpp    ${INC_DIR}/fresolver.h
  jit.cpp          ${INC_DIR}/jit.h
  struct.cpp       ${INC_DIR}/struct.h
  bitmap.cpp       ${INC_DIR}/bitmap.h
>>>>>>> 33228044

  stream.cpp       ${INC_DIR}/stream.h ${INC_DIR}/detail/stream.hpp
  astream.cpp      ${INC_DIR}/astream.h
  dstream.cpp      ${INC_DIR}/dstream.h
  fstream.cpp      ${INC_DIR}/fstream.h
  mstream.cpp      ${INC_DIR}/mstream.h
  zstream.cpp      ${INC_DIR}/zstream.h
)

add_library(mitsuba-core SHARED $<TARGET_OBJECTS:mitsuba-core-obj>)
set_property(TARGET mitsuba-core-obj PROPERTY POSITION_INDEPENDENT_CODE ON)

# Link to Intel's Thread Building Blocks, the pugixml parser, and asmjit
target_link_libraries(mitsuba-core PRIVATE tbb pugixml asmjit)

# Image libraries: link to libjpeg, libpng, OpenEXR
target_link_libraries(mitsuba-core PRIVATE ${PNG_LIBRARIES} ${JPEG_LIBRARIES} IlmImf)

if (UNIX AND NOT APPLE)
  target_link_libraries(mitsuba-core PUBLIC
    -Wl,-rpath-link=$<TARGET_FILE_DIR:tbb>
    -Wl,-rpath-link=$<TARGET_FILE_DIR:pugixml>
    -Wl,-rpath-link=$<TARGET_FILE_DIR:asmjit>)
endif()

# Link to libpng and zlib (either the system version or a version built via cmake)
target_link_libraries(mitsuba-core PRIVATE ${PNG_LIBRARIES} ${ZLIB_LIBRARY})

# Create the 'dist' and 'dist/plugins' directories
add_custom_command(
  TARGET mitsuba-core
  POST_BUILD
  COMMAND ${CMAKE_COMMAND} -E make_directory "${CMAKE_BINARY_DIR}/dist/plugins"
)

set(DEPENDENCIES mitsuba-core pugixml IlmThread Half Half Imath IlmImf Iex nanogui tbb libzmq asmjit)
if (WIN32)
  list(APPEND DEPENDENCIES png16 zlib jpeg)
endif()

# Copy dependencies into the 'dist' directory
foreach(dep ${DEPENDENCIES})
  add_custom_command(
    TARGET mitsuba-core
    POST_BUILD
    COMMAND ${CMAKE_COMMAND} -E copy $<TARGET_FILE:${dep}> ${CMAKE_BINARY_DIR}/dist)
endforeach(dep)<|MERGE_RESOLUTION|>--- conflicted
+++ resolved
@@ -29,7 +29,6 @@
   ${INC_DIR}/hash.h
   ${INC_DIR}/jit.h
 
-<<<<<<< HEAD
   appender.cpp         ${INC_DIR}/appender.h
   class.cpp            ${INC_DIR}/class.h
   filesystem.cpp       ${INC_DIR}/filesystem.h
@@ -47,28 +46,9 @@
   fresolver.cpp        ${INC_DIR}/fresolver.h
   jit.cpp              ${INC_DIR}/jit.h
   struct.cpp           ${INC_DIR}/struct.h
+  bitmap.cpp           ${INC_DIR}/bitmap.h
   warp.cpp             ${INC_DIR}/warp.h
   warp_adapters.cpp    ${INC_DIR}/warp_adapters.h
-=======
-  appender.cpp     ${INC_DIR}/appender.h
-  class.cpp        ${INC_DIR}/class.h
-  filesystem.cpp   ${INC_DIR}/filesystem.h
-  formatter.cpp    ${INC_DIR}/formatter.h
-  logger.cpp       ${INC_DIR}/logger.h
-  math.cpp         ${INC_DIR}/math.h
-  object.cpp       ${INC_DIR}/object.h
-  properties.cpp   ${INC_DIR}/properties.h
-  thread.cpp       ${INC_DIR}/thread.h
-  tls.cpp          ${INC_DIR}/tls.h
-  util.cpp         ${INC_DIR}/util.h
-  argparser.cpp    ${INC_DIR}/argparser.h
-  xml.cpp          ${INC_DIR}/xml.h
-  plugin.cpp       ${INC_DIR}/plugin.h
-  fresolver.cpp    ${INC_DIR}/fresolver.h
-  jit.cpp          ${INC_DIR}/jit.h
-  struct.cpp       ${INC_DIR}/struct.h
-  bitmap.cpp       ${INC_DIR}/bitmap.h
->>>>>>> 33228044
 
   stream.cpp       ${INC_DIR}/stream.h ${INC_DIR}/detail/stream.hpp
   astream.cpp      ${INC_DIR}/astream.h
