--- conflicted
+++ resolved
@@ -108,11 +108,7 @@
     const std::string &name, uintptr_t loop_tri_count, uintptr_t loop_tri_ptr,
     uintptr_t loop_ptr, uintptr_t vertex_count, uintptr_t vertex_ptr,
     uintptr_t poly_ptr, uintptr_t uv_ptr, uintptr_t col_ptr, short mat_nr,
-<<<<<<< HEAD
-    const Matrix4f &to_world) {
-=======
     const ScalarMatrix4f &to_world) {
->>>>>>> 86ec189a
 
     auto fail = [&](const char *descr, auto... args) {
         Throw(("Error while loading Blender mesh \"%s\": " + std::string(descr))
@@ -204,13 +200,8 @@
         InputNormal3f normal;
         if (!(blender::ME_SMOOTH & face.flag)) {
             // flat shading, use per face normals
-<<<<<<< HEAD
-            const Vector3f e1 = face_points[1] - face_points[0];
-            const Vector3f e2 = face_points[2] - face_points[0];
-=======
             const InputVector3f e1 = face_points[1] - face_points[0];
             const InputVector3f e2 = face_points[2] - face_points[0];
->>>>>>> 86ec189a
             normal = normalize(m_to_world.transform_affine(cross(e1, e2)));
         }
         for (u_int i = 0; i < 3; i++) {
@@ -223,11 +214,7 @@
             Key vert_key;
             if (blender::ME_SMOOTH & face.flag) {
                 // smooth shading, store per vertex normals
-<<<<<<< HEAD
-                normal = Normal3f(vert.no[0], vert.no[1], vert.no[2]);
-=======
                 normal = InputNormal3f(vert.no[0], vert.no[1], vert.no[2]);
->>>>>>> 86ec189a
                 normal = normalize(m_to_world.transform_affine(normal));
                 vert_key.smooth = true;
             } else {
