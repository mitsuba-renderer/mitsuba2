--- conflicted
+++ resolved
@@ -54,11 +54,7 @@
     MTS_PY_CLASS(Mesh, Shape)
         .def(py::init<const std::string &, Struct *, ScalarSize, Struct *, ScalarSize>(),
             D(Mesh, Mesh))
-<<<<<<< HEAD
-        .def(py::init<const std::string &, uintptr_t, uintptr_t, uintptr_t, uintptr_t, uintptr_t, uintptr_t, uintptr_t, uintptr_t, short, const Matrix4f &>(), "Constructor to call from Blender")
-=======
         .def(py::init<const std::string &, uintptr_t, uintptr_t, uintptr_t, uintptr_t, uintptr_t, uintptr_t, uintptr_t, uintptr_t, short, const ScalarMatrix4f &>(), "Constructor to call from Blender")
->>>>>>> 86ec189a
         .def_method(Mesh, vertex_struct)
         .def_method(Mesh, face_struct)
         .def_method(Mesh, vertex_count)
